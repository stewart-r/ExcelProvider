--- conflicted
+++ resolved
@@ -53,14 +53,9 @@
 let internal getColumnDefinitions (data : View) forcestring =
     let getCell = getCellValue data
     [for columnIndex in 0 .. data.ColumnMappings.Count - 1 do
-<<<<<<< HEAD
         let rawColumnName = getCell 0 columnIndex |> string
         if not (String.IsNullOrWhiteSpace(rawColumnName)) then
             let processedColumnName = rawColumnName.Replace("\n", "\\n")
-=======
-        let columnName = getCell 0 columnIndex |> string// |> gen
-        if not (String.IsNullOrWhiteSpace(columnName)) then
->>>>>>> e1e7ac8e
             let cellType, getter =
                 if forcestring then
                     let getter = (fun row ->
