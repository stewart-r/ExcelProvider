--- conflicted
+++ resolved
@@ -181,7 +181,30 @@
     rows.[3].Sixth |> should equal null
 
 [<Test>]
-<<<<<<< HEAD
+let ``Can load from first multiple sheets - first``() =
+    let file = MultipleSheetsFirst()
+    let rows = file.Data |> Seq.toArray
+
+    rows.[0].First |> should equal 1.0
+    rows.[0].Second |> should equal false
+    rows.[0].Third |> should equal "a"
+
+    rows.[1].First |> should equal 2.0
+    rows.[1].Second |> should equal true
+    rows.[1].Third |> should equal "b"
+
+[<Test>]
+let ``Can load from first multiple sheets - second``() =
+    let file = MultipleSheetsSecond()
+    let rows = file.Data |> Seq.toArray
+
+    rows.[0].Fourth |> should equal 2.2
+    rows.[0].Fifth |> should equal (new DateTime(2013,1,1))
+
+    rows.[1].Fourth |> should equal 3.2
+    rows.[1].Fifth |> should equal (new DateTime(2013,2,1))
+
+[<Test>]
 let ``Can load file with different casing``() =
     let file = CaseInsensitive()
     // just do one of the same tests as was done for the book we are basing this off of
@@ -193,28 +216,4 @@
 let ``Multiline column name should be converted to a single line``() =
     let file = MultiLine()
     let rows = file.Data |> Seq.toArray
-    rows.[0].``Multiline\nheader`` |> should equal "foo"
-=======
-let ``Can load from first multiple sheets - first``() =
-    let file = MultipleSheetsFirst()
-    let rows = file.Data |> Seq.toArray
-
-    rows.[0].First |> should equal 1.0
-    rows.[0].Second |> should equal false
-    rows.[0].Third |> should equal "a"
-
-    rows.[1].First |> should equal 2.0
-    rows.[1].Second |> should equal true
-    rows.[1].Third |> should equal "b"
-
-[<Test>]
-let ``Can load from first multiple sheets - second``() =
-    let file = MultipleSheetsSecond()
-    let rows = file.Data |> Seq.toArray
-
-    rows.[0].Fourth |> should equal 2.2
-    rows.[0].Fifth |> should equal (new DateTime(2013,1,1))
-
-    rows.[1].Fourth |> should equal 3.2
-    rows.[1].Fifth |> should equal (new DateTime(2013,2,1))
->>>>>>> 674401f2
+    rows.[0].``Multiline\nheader`` |> should equal "foo"